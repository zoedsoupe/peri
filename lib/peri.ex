defmodule Peri do
  @moduledoc """
  Peri is a schema validation library for Elixir, inspired by Clojure's Plumatic Schema.
  It provides a flexible and powerful way to define and validate data structures using schemas.
  The library supports nested schemas, optional fields, custom validation functions, and various type constraints.

  ## Key Features

  - **Simple and Nested Schemas**: Define schemas that can handle complex, nested data structures.
  - **Optional and Required Fields**: Specify fields as optional or required with type constraints.
  - **Custom Validation Functions**: Use custom functions to validate fields.
  - **Comprehensive Error Handling**: Provides detailed error messages for validation failures.
  - **Type Constraints**: Supports various types including enums, lists, maps, tuples, literals, and more.

  ## Usage

  To define a schema, use the `defschema` macro. By default, all fields in the schema are optional unless specified otherwise.

  ```elixir
  defmodule MySchemas do
    import Peri

    defschema :user, %{
      name: :string,
      age: :integer,
      email: {:required, :string},
      address: %{
        street: :string,
        city: :string
      },
      tags: {:list, :string},
      role: {:enum, [:admin, :user, :guest]},
      geolocation: {:tuple, [:float, :float]},
      preferences: {:map, :string},
      scores: {:map, :string, :integer},
      status: {:literal, :active},
      rating: {:custom, &validate_rating/1}
    }

    defp validate_rating(n) when n < 10, do: :ok
    defp validate_rating(_), do: {:error, "invalid rating", []}
  end
  ```

  You can then use the schema to validate data:

  ```elixir
  user_data = %{
    name: "John", age: 30, email: "john@example.com",
    address: %{street: "123 Main St", city: "Somewhere"},
    tags: ["science", "funky"], role: :admin,
    geolocation: {12.2, 34.2}, 
    preferences: %{"theme" => "dark", "notifications" => "enabled"},
    scores: %{"math" => 95, "science" => 92},
    status: :active,
    rating: 9
  }

  case MySchemas.user(user_data) do
    {:ok, valid_data} -> IO.puts("Data is valid!")
    {:error, errors} -> IO.inspect(errors, label: "Validation errors")
  end
  ```

  ## Error Handling

  Peri provides detailed error messages that include the path to the invalid data, the expected and actual values, and custom error messages for custom validations.

  ## Schema Types

  Peri supports the following schema types:

  - `:string`, `:integer`, `:float`, `:boolean`, `:atom`, `:map`, `:pid` - Basic types
  - `{:required, type}` - Mark a field as required
  - `{:list, type}` - List of elements of the given type
  - `{:map, type}` - Map with values of the given type
  - `{:map, key_type, value_type}` - Map with keys and values of specified types
  - `{:tuple, [type1, type2, ...]}` - Tuple with elements of specified types
  - `{:enum, [value1, value2, ...]}` - One of the specified values
  - `{:literal, value}` - Exactly matches the specified value
  - `{:either, {type1, type2}}` - Either type1 or type2
  - `{:oneof, [type1, type2, ...]}` - One of the specified types
  - Nested maps for complex structures

  ## Functions

  - `validate/2` - Validates data against a schema.
  - `conforms?/2` - Checks if data conforms to a schema.
  - `validate_schema/1` - Validates the schema definition.
  - `generate/1` - Generates sample data based on schema (when StreamData is available).

  ## Example

  ```elixir
  defmodule MySchemas do
    import Peri

    defschema :user, %{
      name: :string,
      age: :integer,
      email: {:required, :string}
    }
  end

  user_data = %{name: "John", age: 30, email: "john@example.com"}
  case MySchemas.user(user_data) do
    {:ok, valid_data} -> IO.puts("Data is valid!")
    {:error, errors} -> IO.inspect(errors, label: "Validation errors")
  end
  ```
  """

  @type validation :: (term -> :ok | {:error, template :: String.t(), context :: map | keyword})
  @type time_def :: :time | :date | :datetime | :naive_datetime | :duration
  @type string_def ::
          :string
          | {:string, {:regex, Regex.t()} | {:eq, String.t()} | {:min, integer} | {:max, integer}}
  @type int_def ::
          :integer
          | {:integer,
             {:eq, integer}
             | {:neq, integer}
             | {:lt, integer}
             | {:lte, integer}
             | {:gt, integer}
             | {:gte, integer}
             | {:range, {min :: integer, max :: integer}}}
  @type float_def ::
          :float
          | {:float,
             {:eq, float}
             | {:neq, float}
             | {:lt, float}
             | {:lte, float}
             | {:gt, float}
             | {:gte, :float}
             | {:range, {min :: float, max :: float}}}
  @type default_def ::
          {schema_def, {:default, term}}
          | {schema_def, {:default, (-> term)}}
          | {schema_def, {:default, {module, atom}}}
  @type transform_def ::
          {schema_def, {:transform, (term -> term) | (term, term -> term)}}
          | {schema_def, {:transform, {module, atom}}}
          | {schema_def, {:transform, {module, atom, list(term)}}}
  @type custom_def ::
          {:custom, (term -> term)}
          | {:custom, {module, atom}}
          | {:custom, {module, atom, list(term)}}
  @type cond_def ::
          {:cond, condition :: (term -> boolean), true_branch :: schema_def,
           else_branch :: schema_def}
  @type dependent_def ::
          {:dependent, field :: atom, validation, type :: schema_def}
          | {:dependent,
             (term ->
                {:ok, schema_def | nil}
                | {:error, template :: String.t(), context :: map | keyword})}
  @type literal :: integer | float | atom | String.t() | boolean
  @type schema_def ::
          :any
          | :atom
          | :boolean
          | :map
          | :pid
          | {:either, {schema_def, schema_def}}
          | {:oneof, list(schema_def)}
          | {:required, schema_def}
          | {:enum, list(term)}
          | {:list, schema_def}
          | {:map, schema_def}
          | {:map, schema_def, schema_def}
          | {:tuple, list(schema_def)}
          | {:literal, literal}
          | time_def
          | string_def
          | int_def
          | float_def
          | default_def
          | transform_def
          | custom_def
  @type schema ::
          schema_def
          | %{String.t() => schema_def}
          | %{atom => schema_def}
          | [{atom, schema_def}]

  @doc """
  Defines a schema with a given name and schema definition.

  ## Examples

      defmodule MySchemas do
        import Peri

        defschema :user, %{
          name: :string,
          age: :integer,
          email: {:required, :string}
        }
      end

      user_data = %{name: "John", age: 30, email: "john@example.com"}
      MySchemas.user(user_data)
      # => {:ok, %{name: "John", age: 30, email: "john@example.com"}}

      invalid_data = %{name: "John", age: 30}
      MySchemas.user(invalid_data)
      # => {:error, [email: "is required"]}
  """
  defmacro defschema(name, schema) do
    bang = :"#{name}!"

    quote do
      def get_schema(unquote(name)) do
        unquote(schema)
      end

      if Code.ensure_loaded?(Ecto) do
        def unquote(:"#{name}_changeset")(data) do
          Peri.to_changeset!(unquote(schema), data)
        end
      end

      def unquote(name)(data) do
        with {:ok, schema} <- Peri.validate_schema(unquote(schema)) do
          Peri.validate(schema, data)
        end
      end

      def unquote(bang)(data) do
        with {:ok, valid_schema} <- Peri.validate_schema(unquote(schema)),
             {:ok, valid_data} <- Peri.validate(valid_schema, data) do
          valid_data
        else
          {:error, errors} -> raise Peri.InvalidSchema, errors
        end
      end
    end
  end

  @doc """
  Checks if the given data is an enumerable, specifically a map or a list.

  ## Parameters

    - `data`: The data to check.

  ## Examples

      iex> is_enumerable(%{})
      true

      iex> is_enumerable([])
      true

      iex> is_enumerable(123)
      false

      iex> is_enumerable("string")
      false
  """
  defguard is_enumerable(data) when is_map(data) or is_list(data)

  @doc """
  Checks if the given data conforms to the specified schema.

  ## Parameters

    - `schema`: The schema definition to validate against.
    - `data`: The data to be validated.

  ## Returns

    - `true` if the data conforms to the schema.
    - `false` if the data does not conform to the schema.

  ## Examples

      iex> schema = %{name: :string, age: :integer}
      iex> data = %{name: "Alice", age: 30}
      iex> Peri.conforms?(schema, data)
      true

      iex> invalid_data = %{name: "Alice", age: "thirty"}
      iex> Peri.conforms?(schema, invalid_data)
      false
  """
  def conforms?(schema, data) do
    case validate(schema, data) do
      {:ok, _} -> true
      {:error, _errors} -> false
    end
  end

  if Code.ensure_loaded?(StreamData) do
    @doc """
    Generates sample data based on the given schema definition using `StreamData`.

    This function validates the schema first, and if the schema is valid, it uses the
    `Peri.Generatable.gen/1` function to generate data according to the schema.

    Note that this function returns a `Stream`, so you traverse easily the data generations.

    ## Parameters

      - `schema`: The schema definition to generate data for.

    ## Returns

      - `{:ok, stream}` if the data is successfully generated.
      - `{:error, errors}` if there are validation errors in the schema.

    ## Examples

        iex> schema = %{name: :string, age: {:integer, {:range, {18, 65}}}}
        iex> {:ok, stream} = Peri.generate(schema)
        iex> [data] = Enum.take(stream, 1)
        iex> is_map(data)
        true
        iex> data[:age] in 18..65
        true

    """
    def generate(schema) do
      with {:ok, schema} <- validate_schema(schema) do
        {:ok, Peri.Generatable.gen(schema)}
      end
    end
  end

  @doc """
  Validates a given data map against a schema.

  Returns `{:ok, data}` if the data is valid according to the schema, or `{:error, errors}` if there are validation errors.

  ## Parameters

    - schema: The schema definition map.
    - data: The data map to be validated.

  ## Examples

      schema = %{
        name: :string,
        age: :integer,
        email: {:required, :string}
      }

      data = %{name: "John", age: 30, email: "john@example.com"}
      Peri.validate(schema, data)
      # => {:ok, %{name: "John", age: 30, email: "john@example.com"}}

      invalid_data = %{name: "John", age: 30}
      Peri.validate(schema, invalid_data)
      # => {:error, [email: "is required"]}
  """
  def validate(schema, data) when is_enumerable(schema) and is_enumerable(data) do
    data = filter_data(schema, data)
    state = Peri.Parser.new(data, root_data: data)

    case traverse_schema(schema, state) do
      %Peri.Parser{errors: [], data: result} -> {:ok, result}
      %Peri.Parser{errors: errors} -> {:error, errors}
    end
  end

  def validate(schema, data) do
    case validate_field(data, schema, data) do
      :ok ->
        {:ok, data}

      {:ok, result} ->
        {:ok, result}

      {:error, errors} ->
        {:error, errors}

      {:error, reason, info} ->
        {:error, Peri.Error.new_single(reason, info)}
    end
  end

  @doc """
  Helper function to put a value into an enum, handling
  not only maps and keyword lists but also structs.

  ## Examples

      iex> Peri.put_in_enum(%{}, :hello, "world")
      iex> Peri.put_in_enum(%{}, "hello", "world")
      iex> Peri.put_in_enum(%User{}, :hello, "world")
      iex> Peri.put_in_enum([], :hello, "world")
  """
  def put_in_enum(enum, key, val) when is_struct(enum) do
    struct(enum, %{key => val})
  end

  def put_in_enum(enum, key, val) when is_map(enum) do
    put_in(enum, [Access.key(key)], val)
  end

  def put_in_enum(enum, key, val) when is_list(enum) do
    put_in(enum[key], val)
  end

  # if data is struct, well, we do not need to filter it
  defp filter_data(_schema, data) when is_struct(data), do: data

  defp filter_data(schema, data) do
    acc = make_filter_data_accumulator(schema, data)

    Enum.reduce(schema, acc, fn {key, type}, acc ->
      string_key = to_string(key)
      value = get_enumerable_value(data, key)
      original_key = if enumerable_has_key?(data, key), do: key, else: string_key

      cond do
        is_enumerable(data) and not enumerable_has_key?(data, key) ->
          acc

        is_enumerable(value) and is_enumerable(type) ->
          nested_filtered_value = filter_data(type, value)
          put_in_enum(acc, original_key, nested_filtered_value)

        true ->
          put_in_enum(acc, original_key, value)
      end
    end)
    |> then(fn
      %{} = data -> data
      data when is_list(data) -> Enum.reverse(data)
    end)
  end

  # we need to build structs after validating schema
  defp make_filter_data_accumulator(_schema, data) when is_struct(data) do
    %{__struct__: data.__struct__}
  end

  defp make_filter_data_accumulator(schema, _data) when is_map(schema), do: %{}
  defp make_filter_data_accumulator(schema, _data) when is_list(schema), do: []

  defp enumerable_has_key?(data, key) when is_struct(data) do
    !!get_in(data, [Access.key(key)])
  end

  defp enumerable_has_key?(data, key) when is_map(data) and is_binary(key) do
    Map.has_key?(data, key)
  end

  defp enumerable_has_key?(data, key) when is_map(data) and is_atom(key) do
    Map.has_key?(data, key) or enumerable_has_key?(data, Atom.to_string(key))
  end

  defp enumerable_has_key?(data, key) when is_list(data) do
    Keyword.has_key?(data, key)
  end

  @doc false
  defp traverse_schema(schema, %Peri.Parser{} = state, path \\ []) do
    Enum.reduce(schema, state, fn {key, type}, parser ->
      value = get_enumerable_value(parser.data, key)

      case validate_field(value, type, parser) do
        :ok ->
          parser

        {:ok, value} ->
          Peri.Parser.update_data(parser, key, value)

        {:error, [%Peri.Error{} = nested_err | _]} ->
          nested_err
          |> Peri.Error.update_error_paths(path ++ [key])
          |> then(&Peri.Error.new_parent(path, key, [&1]))
          |> then(&Peri.Parser.add_error(parser, &1))

        {:error, reason, info} ->
          err = Peri.Error.new_child(path, key, reason, info)
          Peri.Parser.add_error(parser, err)
      end
    end)
  end

  # Access.key/1 only support maps and structs
  def get_enumerable_value(enum, key) when is_struct(enum) do
    get_in(enum, [Access.key(key)])
  end

  def get_enumerable_value(enum, key) when is_map(enum) and is_binary(key) do
    Map.get(enum, key)
  end

  def get_enumerable_value(enum, key) when is_map(enum) and is_atom(key) do
    if Map.has_key?(enum, key) do
      Map.get(enum, key)
    else
      get_enumerable_value(enum, Atom.to_string(key))
    end
  end

  def get_enumerable_value(enum, key) when is_list(enum) do
    Keyword.get(enum, key)
  end

  @doc """
  Checks if the given data is a numeric value, specifically a integer or a float.

  ## Parameters

    - `data`: The data to check.

  ## Examples

      iex> is_numeric(123)
      true

      iex> is_numeric(0xFF)
      true

      iex> is_numeric(12.12)
      true

      iex> is_numeric("string")
      false

      iex> is_numeric(%{})
      false
  """
  defguard is_numeric(n) when is_integer(n) or is_float(n)

  @doc """
  Checks if the given type as an atom is a numeric (integer or float).

  ## Parameters

    - `data`: The data to check.

  ## Examples

      iex> is_numeric(:integer)
      true

      iex> is_numeric(:float)
      true

      iex> is_numeric(:list)
      false

      iex> is_numeric({:enum, _})
      false
  """
  defguard is_numeric_type(t) when t in [:integer, :float]

  @doc false
  defp validate_field(nil, nil, _data), do: :ok
  defp validate_field(_, :any, _data), do: :ok
  defp validate_field(pid, :pid, _data) when is_pid(pid), do: :ok
  defp validate_field(%Date{}, :date, _data), do: :ok
  defp validate_field(%Time{}, :time, _data), do: :ok
  defp validate_field(%Duration{}, :duration, _data), do: :ok
  defp validate_field(%DateTime{}, :datetime, _data), do: :ok
  defp validate_field(%NaiveDateTime{}, :naive_datetime, _data), do: :ok
  defp validate_field(val, :atom, _data) when is_atom(val), do: :ok
  defp validate_field(val, :map, _data) when is_map(val), do: :ok
  defp validate_field(val, :string, _data) when is_binary(val), do: :ok
  defp validate_field(val, :integer, _data) when is_integer(val), do: :ok
  defp validate_field(val, :float, _data) when is_float(val), do: :ok
  defp validate_field(val, :boolean, _data) when is_boolean(val), do: :ok
  defp validate_field(val, :list, _data) when is_list(val), do: :ok

  defp validate_field(val, {:literal, literal}, _data) when val === literal, do: :ok

  defp validate_field(val, {:literal, literal}, _data) do
    {:error, "expected literal value %{expected} but got %{actual}",
     [expected: inspect(literal), actual: inspect(val)]}
  end

  defp validate_field(nil, {:required, type}, _data) do
    {:error, "is required, expected type of %{expected}", expected: type}
  end

  defp validate_field(_val, {:required, {type, {:default, default}}}, _data) do
    template =
      "cannot set default value of #{inspect(default)} for required field of type %{type}"

    {:ok, template, [type: type]}
  end

  defp validate_field(m, {:required, :map}, _data) when m == %{},
    do: {:error, "cannot be empty", []}

  defp validate_field(m, {:required, s}, _data) when m == %{} and is_map(s),
    do: {:error, "cannot be empty", []}

  defp validate_field([], {:required, {:list, _}}, _data), do: {:error, "cannot be empty", []}
  defp validate_field(val, {:required, type}, data), do: validate_field(val, type, data)

  defp validate_field(val, {:string, {:regex, regex}}, _data) when is_binary(val) do
    if Regex.match?(regex, val) do
      :ok
    else
      {:error, "should match the %{regex} pattern", [regex: regex]}
    end
  end

  defp validate_field(val, {:string, {:eq, eq}}, _data) when is_binary(val) do
    if val === eq do
      :ok
    else
      {:error, "should be equal to literal %{literal}", [literal: eq]}
    end
  end

  defp validate_field(val, {:string, {:min, min}}, _data) when is_binary(val) do
    if String.length(val) >= min do
      :ok
    else
      {:error, "should have the minimum length of %{length}", [length: min]}
    end
  end

  defp validate_field(val, {:string, {:max, max}}, _data) when is_binary(val) do
    if String.length(val) <= max do
      :ok
    else
      {:error, "should have the maximum length of %{length}", [length: max]}
    end
  end

  defp validate_field(val, {type, {:eq, value}}, _data)
       when is_numeric_type(type) and is_numeric(val) do
    if val == value do
      :ok
    else
      {:error, "should be equal to %{value}", [value: value]}
    end
  end

  defp validate_field(val, {type, {:neq, value}}, _data)
       when is_numeric_type(type) and is_numeric(val) do
    if val != value do
      :ok
    else
      {:error, "should be not equal to %{value}", [value: value]}
    end
  end

  defp validate_field(val, {type, {:gt, value}}, _data)
       when is_numeric_type(type) and is_numeric(val) do
    if val > value do
      :ok
    else
      {:error, "should be greater then %{value}", [value: value]}
    end
  end

  defp validate_field(val, {type, {:gte, value}}, _data)
       when is_numeric_type(type) and is_numeric(val) do
    if val >= value do
      :ok
    else
      {:error, "should be greater then or equal to %{value}", [value: value]}
    end
  end

  defp validate_field(val, {type, {:lte, value}}, _data)
       when is_numeric_type(type) and is_numeric(val) do
    if val <= value do
      :ok
    else
      {:error, "should be less then or equal to %{value}", [value: value]}
    end
  end

  defp validate_field(val, {type, {:lt, value}}, _data)
       when is_numeric_type(type) and is_numeric(val) do
    if val < value do
      :ok
    else
      {:error, "should be less then %{value}", [value: value]}
    end
  end

  defp validate_field(val, {type, {:range, {min, max}}}, _data)
       when is_numeric_type(type) and is_numeric(val) do
    info = [min: min, max: max]
    template = "should be in the range of %{min}..%{max} (inclusive)"

    cond do
      val < min -> {:error, template, info}
      val > max -> {:error, template, info}
      true -> :ok
    end
  end

  defp validate_field(val, {type, {:default, {mod, fun}}}, data)
       when is_atom(mod) and is_atom(fun) do
    validate_field(val, {type, {:default, apply(mod, fun, [])}}, data)
  end

  defp validate_field(val, {type, {:default, {mod, fun, args}}}, data)
       when is_atom(mod) and is_atom(fun) and is_list(args) do
    validate_field(val, {type, {:default, apply(mod, fun, args)}}, data)
  end

  defp validate_field(val, {type, {:default, default}}, data)
       when is_function(default, 0) do
    validate_field(val, {type, {:default, default.()}}, data)
  end

  defp validate_field(val, {type, {:default, default}}, data) do
    val = if is_nil(val), do: default, else: val

    with :ok <- validate_field(val, type, data) do
      {:ok, val}
    end
  end

  defp validate_field(val, {:cond, condition, true_type, else_type}, parser) do
    root = maybe_get_root_data(parser)

    if condition.(root) do
      validate_field(val, true_type, parser)
    else
      validate_field(val, else_type, parser)
    end
  end

  defp validate_field(val, {:dependent, callback}, parser)
       when is_function(callback, 1) do
    root = maybe_get_root_data(parser)

    with {:ok, type} <- callback.(root),
         {:ok, schema} <- validate_schema(type) do
      validate_field(val, schema, parser)
    end
  end

  defp validate_field(val, {:dependent, {mod, fun}}, parser)
       when is_atom(mod) and is_atom(fun) do
    root = maybe_get_root_data(parser)

    with {:ok, type} <- apply(mod, fun, [root]),
         {:ok, schema} <- validate_schema(type) do
      validate_field(val, schema, parser)
    end
  end

  defp validate_field(val, {:dependent, {mod, fun, args}}, parser)
       when is_atom(mod) and is_atom(fun) and is_list(args) do
    root = maybe_get_root_data(parser)

    with {:ok, type} <- apply(mod, fun, [root | args]),
         {:ok, schema} <- validate_schema(type) do
      validate_field(val, schema, parser)
    end
  end

  defp validate_field(val, {:dependent, field, condition, type}, data) do
    dependent_val = get_enumerable_value(data, field)

    with :ok <- condition.(val, dependent_val) do
      validate_field(val, type, data)
    end
  end

  defp validate_field(nil, s, data) when is_enumerable(s) do
    validate_field(%{}, s, data)
  end

  defp validate_field(nil, _schema, _data), do: :ok

  defp validate_field(val, {type, {:transform, mapper}}, data)
       when is_function(mapper, 1) do
    case validate_field(val, type, data) do
      :ok -> {:ok, mapper.(val)}
      {:ok, val} -> {:ok, mapper.(val)}
      err -> err
    end
  end

  defp validate_field(val, {type, {:transform, mapper}}, data)
       when is_function(mapper, 2) do
    case validate_field(val, type, data) do
      :ok -> {:ok, mapper.(val, maybe_get_root_data(data))}
      {:ok, val} -> {:ok, mapper.(val, maybe_get_root_data(data))}
      err -> err
    end
  end

  defp validate_field(val, {type, {:transform, {mod, fun}}}, data)
       when is_atom(mod) and is_atom(fun) do
    with {:ok, val} <- validate_and_extract(val, type, data) do
      cond do
        function_exported?(mod, fun, 1) ->
          {:ok, apply(mod, fun, [val])}

        function_exported?(mod, fun, 2) ->
          {:ok, apply(mod, fun, [val, maybe_get_root_data(data)])}

        true ->
          template = "expected %{mod} to export %{fun}/1 or %{fun}/2"
          {:error, template, mod: mod, fun: fun}
      end
    end
  end

  defp validate_field(val, {type, {:transform, {mod, fun, args}}}, data)
       when is_atom(mod) and is_atom(fun) and is_list(args) do
    with {:ok, val} <- validate_and_extract(val, type, data) do
      cond do
        function_exported?(mod, fun, length(args) + 2) ->
          {:ok, apply(mod, fun, [val, maybe_get_root_data(data) | args])}

        function_exported?(mod, fun, length(args) + 1) ->
          {:ok, apply(mod, fun, [val | args])}

        true ->
          template = "expected %{mod} to export %{fun} with arity from %{base} to %{arity}"
          {:error, template, mod: mod, fun: fun, arity: length(args), base: length(args) + 1}
      end
    end
  end

  defp validate_field(val, {:custom, callback}, _data) when is_function(callback, 1) do
    callback.(val)
  end

  defp validate_field(val, {:custom, {mod, fun}}, _data)
       when is_atom(mod) and is_atom(fun) do
    apply(mod, fun, [val])
  end

  defp validate_field(val, {:custom, {mod, fun, args}}, _data)
       when is_atom(mod) and is_atom(fun) and is_list(args) do
    apply(mod, fun, [val | args])
  end

  defp validate_field(val, {:either, {type_1, type_2}}, data) do
    with {:error, _} <- normalize_validation_result(validate_field(val, type_1, data)),
         {:error, _} <- normalize_validation_result(validate_field(val, type_2, data)) do
      info = [first_type: type_1, second_type: type_2, actual: inspect(val)]
      template = "expected either %{first_type} or %{second_type}, got: %{actual}"
      {:error, template, info}
    end
  end

  defp validate_field(val, {:oneof, types}, data) do
    types
    |> Enum.reduce_while(:error, fn type, :error ->
      case validate_field(val, type, data) do
        :ok -> {:halt, :ok}
        {:ok, val} -> {:halt, {:ok, val}}
        {:error, _reason, _info} -> {:cont, :error}
        {:error, _errors} -> {:cont, :error}
      end
    end)
    |> then(fn
      :ok ->
        :ok

      {:ok, val} ->
        {:ok, val}

      :error ->
        expected = Enum.map_join(types, " or ", &inspect/1)
        info = [oneof: expected, actual: inspect(val)]
        template = "expected one of %{oneof}, got: %{actual}"

        {:error, template, info}
    end)
  end

  defp validate_field(source, {:tuple, types}, data) when is_tuple(source) do
    if tuple_size(source) == length(types) do
      validate_tuple_elements(source, types, data)
    else
      info = [length: length(types), actual: length(Tuple.to_list(source))]
      template = "expected tuple of size %{length} received tuple with %{actual} length"
      {:error, template, info}
    end
  end

  defp validate_field(val, {:enum, choices}, _data) do
    if val in choices do
      :ok
    else
      info = [choices: inspect(choices, pretty: true), actual: inspect(val)]
      template = "expected one of %{choices} received %{actual}"
      {:error, template, info}
    end
  end

  defp validate_field(data, {:list, type}, source) when is_list(data) do
    Enum.reduce_while(data, {:ok, []}, fn el, {:ok, vals} ->
      case validate_field(el, type, source) do
        :ok -> {:cont, {:ok, vals}}
        {:ok, val} -> {:cont, {:ok, [val | vals]}}
        {:error, errors} -> {:halt, {:error, errors}}
        {:error, reason, info} -> {:halt, {:error, reason, info}}
      end
    end)
    |> then(fn
      {:ok, []} -> :ok
      {:ok, val} -> {:ok, Enum.reverse(val)}
      err -> err
    end)
  end

  defp validate_field(data, {:map, type}, source) when is_map(data) do
    Enum.reduce_while(data, {:ok, %{}}, fn {key, val}, {:ok, map_acc} ->
      case validate_field(val, type, source) do
        :ok -> {:cont, {:ok, Map.put(map_acc, key, val)}}
        {:ok, validated_val} -> {:cont, {:ok, Map.put(map_acc, key, validated_val)}}
        {:error, errors} -> {:halt, {:error, errors}}
        {:error, reason, info} -> {:halt, {:error, reason, info}}
      end
    end)
    |> then(fn
      {:ok, map} when map == %{} -> :ok
      {:ok, map} -> {:ok, map}
      err -> err
    end)
  end

  defp validate_field(data, {:map, key_type, value_type}, source) when is_map(data) do
    Enum.reduce_while(data, {:ok, %{}}, fn {key, val}, {:ok, map_acc} ->
      with :ok <- validate_field(key, key_type, source),
           :ok <- validate_field(val, value_type, source) do
        {:cont, {:ok, Map.put(map_acc, key, val)}}
      else
        {:ok, validated_val} ->
          {:cont, {:ok, Map.put(map_acc, key, validated_val)}}

        error ->
          {:halt, error}
      end
    end)
    |> then(fn
      {:ok, map} when map == %{} -> :ok
      {:ok, map} -> {:ok, map}
      err -> err
    end)
  end

  defp validate_field(data, schema, _data)
       when is_enumerable(data) and not is_enumerable(schema) do
    {:error, "expected a nested schema but received schema: %{type}", [type: schema]}
  end

  defp validate_field(data, schema, p) when is_enumerable(data) do
    root = maybe_get_root_data(p)

    case traverse_schema(schema, Peri.Parser.new(data, root_data: root)) do
      %Peri.Parser{errors: []} = parser -> {:ok, parser.data}
      %Peri.Parser{errors: errors} -> {:error, errors}
    end
  end

  defp validate_field(val, type, _data) do
    info = [expected: type, actual: inspect(val, pretty: true)]
    {:error, "expected type of %{expected} received %{actual} value", info}
  end

  defp validate_tuple_elements(source, types, data) do
    Enum.with_index(types)
    |> Enum.reduce_while({:ok, []}, fn {type, index}, {:ok, vals} ->
      case validate_field(elem(source, index), type, data) do
        :ok ->
          {:cont, {:ok, vals}}

        {:ok, val} ->
          {:cont, {:ok, [val | vals]}}

        {:error, reason, nested_info} ->
          info = [index: index] ++ nested_info
          {:halt, {:error, "tuple element %{index}: #{reason}", info}}
      end
    end)
    |> then(fn
      {:ok, []} -> :ok
      {:ok, vals} -> {:ok, List.to_tuple(Enum.reverse(vals))}
      {:error, reason, info} -> {:error, reason, info}
    end)
  end

  #  Handles the validation step and extracts the value if valid
  defp validate_and_extract(val, type, data) do
    case validate_field(val, type, data) do
      :ok -> {:ok, val}
      {:ok, val} -> {:ok, val}
      err -> err
    end
  end

  # if schema is matches a raw data structure, it will not use the Peri.Parser
  defp maybe_get_root_data(%Peri.Parser{} = p), do: p.root_data
  defp maybe_get_root_data(data), do: data

  @doc """
  Validates a schema definition to ensure it adheres to the expected structure and types.

  This function can handle both simple and complex schema definitions, including nested schemas, custom validation functions, and various type constraints.

  ## Parameters

    - `schema` - The schema definition to be validated. It can be a map or a keyword list representing the schema.

  ## Returns

    - `{:ok, schema}` - If the schema is valid, returns the original schema.
    - `{:error, errors}` - If the schema is invalid, returns an error tuple with detailed error information.

  ## Examples

    Validating a simple schema:

    ```elixir
    schema = %{
      name: :string,
      age: :integer,
      email: {:required, :string}
    }
    assert {:ok, ^schema} = validate_schema(schema)
    ```

    Validating a nested schema:

    ```elixir
    schema = %{
      user: %{
        name: :string,
        profile: %{
          age: {:required, :integer},
          email: {:required, :string}
        }
      }
    }
    assert {:ok, ^schema} = validate_schema(schema)
    ```

    Handling invalid schema definition:

    ```elixir
    schema = %{
      name: :str,
      age: :integer,
      email: {:required, :string}
    }
    assert {:error, _errors} = validate_schema(schema)
    ```
  """
  def validate_schema(schema) when is_enumerable(schema) do
    case traverse_definition(schema, Peri.Parser.new(schema, root_data: schema)) do
      %Peri.Parser{errors: [], data: data} -> {:ok, data}
      %Peri.Parser{errors: errors} -> {:error, errors}
    end
  end

  def validate_schema(schema) do
    case validate_type(schema, Peri.Parser.new(schema, root_data: schema)) do
      :ok ->
        {:ok, schema}

      {:error, reason, info} ->
        {:error, Peri.Error.new_single(reason, info)}
    end
  end

  defp traverse_definition(schema, state) when is_enumerable(schema) do
    Enum.reduce(schema, state, fn {key, type}, %{path: path} = parser ->
      case validate_type(type, parser) do
        :ok ->
          parser

        {:error, [%Peri.Error{} = nested_err | _]} ->
          nested_err
          |> Peri.Error.update_error_paths(path ++ [key])
          |> then(&Peri.Error.new_parent(path, key, [&1]))
          |> then(&Peri.Parser.add_error(parser, &1))

        {:error, reason, info} ->
          err = Peri.Error.new_child(path, key, reason, [{:schema, schema} | info])
          Peri.Parser.add_error(parser, err)
      end
    end)
  end

  defp validate_type(nil, _parser), do: :ok
  defp validate_type(:any, _parser), do: :ok
  defp validate_type(:atom, _parser), do: :ok
  defp validate_type(:integer, _parser), do: :ok
  defp validate_type(:map, _parser), do: :ok
  defp validate_type(:float, _parser), do: :ok
  defp validate_type(:boolean, _parser), do: :ok
  defp validate_type(:string, _parser), do: :ok
  defp validate_type({:literal, _literal}, _parser), do: :ok
  defp validate_type(:date, _parser), do: :ok
  defp validate_type(:time, _parser), do: :ok
  defp validate_type(:duration, _parser), do: :ok
  defp validate_type(:datetime, _parser), do: :ok
  defp validate_type(:naive_datetime, _parser), do: :ok
  defp validate_type(:pid, _parser), do: :ok
  defp validate_type({type, {:default, _val}}, p), do: validate_type(type, p)
  defp validate_type({:enum, choices}, _) when is_list(choices), do: :ok

  defp validate_type({:string, {:regex, %Regex{}}}, _p), do: :ok
  defp validate_type({:string, {:eq, eq}}, _p) when is_binary(eq), do: :ok
  defp validate_type({:string, {:min, min}}, _p) when is_integer(min), do: :ok
  defp validate_type({:string, {:max, max}}, _p) when is_integer(max), do: :ok

  defp validate_type({type, {:eq, val}}, _parer)
       when is_numeric_type(type) and is_numeric(val),
       do: :ok

  defp validate_type({type, {:neq, val}}, _parer)
       when is_numeric_type(type) and is_numeric(val),
       do: :ok

  defp validate_type({type, {:lt, val}}, _parer)
       when is_numeric_type(type) and is_numeric(val),
       do: :ok

  defp validate_type({type, {:lte, val}}, _parer)
       when is_numeric_type(type) and is_numeric(val),
       do: :ok

  defp validate_type({type, {:gt, val}}, _parer)
       when is_numeric_type(type) and is_numeric(val),
       do: :ok

  defp validate_type({type, {:gte, val}}, _parer)
       when is_numeric_type(type) and is_numeric(val),
       do: :ok

  defp validate_type({type, {:range, {min, max}}}, _parer)
       when is_numeric_type(type) and is_numeric(min) and is_numeric(max),
       do: :ok

  defp validate_type({type, {:transform, mapper}}, p) when is_function(mapper, 1),
    do: validate_type(type, p)

  defp validate_type({type, {:transform, mapper}}, p) when is_function(mapper, 2),
    do: validate_type(type, p)

  defp validate_type({type, {:transform, {_mod, _fun}}}, p),
    do: validate_type(type, p)

  defp validate_type({type, {:transform, {_mod, _fun, args}}}, p) when is_list(args),
    do: validate_type(type, p)

  defp validate_type({:required, {type, {:default, val}}}, _) do
    template = "cannot set default value of %{value} for required field of type %{type}"
    {:error, template, [value: val, type: type]}
  end

  defp validate_type({:required, type}, p), do: validate_type(type, p)
  defp validate_type({:list, type}, p), do: validate_type(type, p)
  defp validate_type({:map, type}, p), do: validate_type(type, p)

  defp validate_type({:map, key_type, value_type}, p) do
    with :ok <- validate_type(key_type, p) do
      validate_type(value_type, p)
    end
  end

  defp validate_type({:custom, cb}, _) when is_function(cb, 1), do: :ok
  defp validate_type({:custom, {mod, fun}}, _) when is_atom(mod) and is_atom(fun), do: :ok

  defp validate_type({:custom, {mod, fun, args}}, _)
       when is_atom(mod) and is_atom(fun) and is_list(args),
       do: :ok

  defp validate_type({:cond, cb, type, else_type}, p) when is_function(cb, 1) do
    with :ok <- validate_type(type, p) do
      validate_type(else_type, p)
    end
  end

  defp validate_type({:dependent, cb}, _) when is_function(cb, 1), do: :ok

  defp validate_type({:dependent, _, cb, type}, p) when is_function(cb, 1) do
    validate_type(type, p)
  end

  defp validate_type({:tuple, types}, p) do
    Enum.reduce_while(types, :ok, fn type, :ok ->
      case validate_type(type, p) do
        :ok -> {:cont, :ok}
        {:error, errors} -> {:halt, {:error, errors}}
        {:error, template, info} -> {:halt, {:error, template, info}}
      end
    end)
  end

  defp validate_type({:either, {type_1, type_2}}, p) do
    with :ok <- validate_type(type_1, p) do
      validate_type(type_2, p)
    end
  end

  defp validate_type({:oneof, types}, p) do
    Enum.reduce_while(types, :ok, fn type, :ok ->
      case validate_type(type, p) do
        :ok -> {:cont, :ok}
        {:error, errors} -> {:halt, {:error, errors}}
        {:error, template, info} -> {:halt, {:error, template, info}}
      end
    end)
  end

  defp validate_type(schema, p) when is_enumerable(schema) do
    case traverse_definition(schema, p) do
      %Peri.Parser{errors: []} -> :ok
      %Peri.Parser{errors: errors} -> {:error, errors}
    end
  end

  defp validate_type(invalid, _p) do
    invalid = inspect(invalid, pretty: true)
    {:error, "invalid schema definition: %{invalid}", invalid: invalid}
  end

  if Code.ensure_loaded?(Ecto) do
    @doc """
    Converts a `Peri.schema()` definition to an Ecto [schemaless changesets](https://hexdocs.pm/ecto/Ecto.Changeset.html#module-schemaless-changesets).
    """
    @spec to_changeset!(schema, attrs :: map) :: Ecto.Changeset.t()
    def to_changeset!(s, _attrs) when not is_map(s) do
      raise Peri.Error,
        message:
          "currently Ecto doesn't support raw data structures or keyword lists validation, only maps"
    end

    def to_changeset!(%{} = s, %{} = attrs) do
      with {:error, err} <- Peri.validate_schema(s) do
        raise Peri.Error, err
      end

<<<<<<< HEAD
      definition = Peri.Ecto.parse(s)
      process_changeset(definition, attrs)
=======
      # TODO
      # definition = Peri.Ecto.parse(s)

      process_changeset(%{}, attrs)
>>>>>>> d4948474
    end

    defp process_changeset(definition, attrs) do
      nested =
        definition
        |> Enum.map(fn {key, def} -> {key, Map.take(def, [:type, :nested])} end)
        |> Enum.filter(fn {_, def} -> def.nested end)

      nested_keys = Enum.map(nested, fn {key, _} -> key end)

      {process_defaults(definition), process_types(definition)}
      |> Ecto.Changeset.cast(attrs, Map.keys(definition) -- nested_keys)
      |> process_validations(definition)
      |> process_required(definition)
      |> process_nested(nested, attrs)
    end

    defp process_defaults(definition) do
      definition
      |> Enum.map(fn {key, %{default: val}} -> {key, val} end)
      |> Enum.filter(fn {_key, default} -> default end)
      |> Map.new()
    end

    defp process_types(definition) do
      Map.new(definition, fn {key, %{type: type}} -> {key, type} end)
    end

    defp process_required(changeset, definition) do
      required =
        definition
        |> Enum.filter(fn {_key, %{required: required}} -> required end)
        |> Enum.map(fn {key, _} -> key end)

      Ecto.Changeset.validate_required(changeset, required)
    end

    defp process_validations(changeset, definition) do
      Enum.reduce(definition, changeset, fn {_, %{validations: vals}}, acc ->
        for validation <- vals, reduce: acc do
          changeset -> validation.(changeset)
        end
      end)
    end

    defp process_nested(changeset, nested, attrs) do
      Enum.reduce(nested, changeset, &handle_nested(&1, &2, attrs))
    end

    defp handle_nested({key, %{type: {:embed, %{cardinality: :one}}} = defn}, changeset, attrs) do
      handle_nested_single({key, defn.nested}, changeset, attrs)
    end

    defp handle_nested({key, %{type: {:embed, %{cardinality: :many}}} = defn}, changeset, attrs) do
      handle_nested_many({key, defn.nested}, changeset, attrs)
    end

    defp handle_nested_single({key, schema}, changeset, attrs) do
      case Map.fetch(attrs, key) do
        {:ok, nested} when not is_nil(nested) ->
          process_changeset(schema, nested)
          |> then(&put_nested(changeset, key, &1))

        _ ->
          Ecto.Changeset.add_error(changeset, key, "can't be blank", validation: :required)
      end
    end

    defp handle_nested_many({key, schema}, changeset, attrs) do
      case Map.fetch(attrs, key) do
        {:ok, nested} when is_list(nested) ->
          changes = Enum.map(nested, &process_changeset(schema, &1))
          put_nested(changeset, key, changes)

        _ ->
          Ecto.Changeset.add_error(changeset, key, "can't be blank", validation: :required)
      end
    end

    defp put_nested(changeset, key, %{valid?: true} = nested) do
      update_in(changeset.changes[key], fn _ -> nested end)
    end

    defp put_nested(changeset, key, %{valid?: false} = nested) do
      changeset = update_in(changeset.changes[key], fn _ -> nested end)
      %{changeset | valid?: false}
    end

    defp put_nested(changeset, key, changes) when is_list(changes) do
      changeset = update_in(changeset.changes[key], fn _ -> changes end)

      if Enum.any?(changes, &(not &1.valid?)) do
        %{changeset | valid?: false}
      else
        changeset
      end
    end
  end

  # Helper functions

  # Normalize validation results to handle different error formats
  defp normalize_validation_result(:ok), do: :ok
  defp normalize_validation_result({:ok, val}), do: {:ok, val}
  defp normalize_validation_result({:error, reason, info}), do: {:error, [reason, info]}
  defp normalize_validation_result({:error, errors}), do: {:error, errors}
end<|MERGE_RESOLUTION|>--- conflicted
+++ resolved
@@ -1238,15 +1238,8 @@
         raise Peri.Error, err
       end
 
-<<<<<<< HEAD
       definition = Peri.Ecto.parse(s)
       process_changeset(definition, attrs)
-=======
-      # TODO
-      # definition = Peri.Ecto.parse(s)
-
-      process_changeset(%{}, attrs)
->>>>>>> d4948474
     end
 
     defp process_changeset(definition, attrs) do
